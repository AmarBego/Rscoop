{
  "name": "rscoop",
  "version": "1.4.6",
  "description": "",
  "type": "module",
  "scripts": {
    "start": "vite",
    "dev": "vite",
    "build": "vite build",
    "serve": "vite preview",
    "tauri": "tauri"
  },
  "license": "MIT",
  "dependencies": {
    "@tauri-apps/api": "^2.9.0",
    "@tauri-apps/plugin-dialog": "^2.4.2",
    "@tauri-apps/plugin-log": "^2.7.1",
    "@tauri-apps/plugin-opener": "^2.5.2",
    "@tauri-apps/plugin-process": "^2.3.1",
    "@tauri-apps/plugin-store": "^2.4.1",
    "@tauri-apps/plugin-updater": "^2.9.0",
    "highlight.js": "^11.11.1",
<<<<<<< HEAD
    "lucide-solid": "^0.546.0",
    "solid-js": "^1.9.10"
=======
    "lucide-solid": "^0.554.0",
    "solid-js": "^1.9.3"
>>>>>>> cbb6869e
  },
  "devDependencies": {
    "@tailwindcss/vite": "^4.1.8",
    "@tauri-apps/cli": "^2",
    "daisyui": "^5.0.43",
    "tailwindcss": "^4.1.8",
    "typescript": "^5.9.2",
    "vite": "^7.1.11",
    "vite-plugin-solid": "^2.11.0"
  }
}<|MERGE_RESOLUTION|>--- conflicted
+++ resolved
@@ -20,13 +20,8 @@
     "@tauri-apps/plugin-store": "^2.4.1",
     "@tauri-apps/plugin-updater": "^2.9.0",
     "highlight.js": "^11.11.1",
-<<<<<<< HEAD
     "lucide-solid": "^0.546.0",
     "solid-js": "^1.9.10"
-=======
-    "lucide-solid": "^0.554.0",
-    "solid-js": "^1.9.3"
->>>>>>> cbb6869e
   },
   "devDependencies": {
     "@tailwindcss/vite": "^4.1.8",
