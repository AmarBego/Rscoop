--- conflicted
+++ resolved
@@ -16,13 +16,8 @@
     "@tauri-apps/plugin-dialog": "^2.4.2",
     "@tauri-apps/plugin-log": "^2.7.1",
     "@tauri-apps/plugin-opener": "^2.5.2",
-<<<<<<< HEAD
-    "@tauri-apps/plugin-process": "^2.3.0",
+    "@tauri-apps/plugin-process": "^2.3.1",
     "@tauri-apps/plugin-store": "^2.4.1",
-=======
-    "@tauri-apps/plugin-process": "^2.3.1",
-    "@tauri-apps/plugin-store": "^2.4.0",
->>>>>>> 8df18ef1
     "@tauri-apps/plugin-updater": "^2.9.0",
     "highlight.js": "^11.11.1",
     "lucide-solid": "^0.554.0",
